/*
 * Copyright 2002-2021 the original author or authors.
 *
 * Licensed under the Apache License, Version 2.0 (the "License");
 * you may not use this file except in compliance with the License.
 * You may obtain a copy of the License at
 *
 *      https://www.apache.org/licenses/LICENSE-2.0
 *
 * Unless required by applicable law or agreed to in writing, software
 * distributed under the License is distributed on an "AS IS" BASIS,
 * WITHOUT WARRANTIES OR CONDITIONS OF ANY KIND, either express or implied.
 * See the License for the specific language governing permissions and
 * limitations under the License.
 */

package org.springframework.web.reactive.function.client;

import java.net.URI;
import java.nio.charset.Charset;
import java.time.ZonedDateTime;
import java.util.List;
import java.util.Map;
import java.util.function.Consumer;
import java.util.function.Function;
import java.util.function.IntPredicate;
import java.util.function.Predicate;

import org.reactivestreams.Publisher;
import reactor.core.publisher.Flux;
import reactor.core.publisher.Mono;
import reactor.util.context.Context;

import org.springframework.core.ParameterizedTypeReference;
import org.springframework.core.ReactiveAdapterRegistry;
import org.springframework.http.HttpHeaders;
import org.springframework.http.HttpMethod;
import org.springframework.http.HttpStatus;
import org.springframework.http.MediaType;
import org.springframework.http.ResponseEntity;
import org.springframework.http.client.reactive.ClientHttpConnector;
import org.springframework.http.client.reactive.ClientHttpRequest;
import org.springframework.http.client.reactive.ClientHttpResponse;
import org.springframework.http.codec.ClientCodecConfigurer;
import org.springframework.util.MultiValueMap;
import org.springframework.web.reactive.function.BodyExtractor;
import org.springframework.web.reactive.function.BodyInserter;
import org.springframework.web.reactive.function.BodyInserters;
import org.springframework.web.util.DefaultUriBuilderFactory;
import org.springframework.web.util.UriBuilder;
import org.springframework.web.util.UriBuilderFactory;

/**
 * Non-blocking, reactive client to perform HTTP requests, exposing a fluent,
 * reactive API over underlying HTTP client libraries such as Reactor Netty.
 *
 * <p>Use static factory methods {@link #create()} or {@link #create(String)},
 * or {@link WebClient#builder()} to prepare an instance.
 *
 * <p>For examples with a response body see:
 * <ul>
 * <li>{@link RequestHeadersSpec#retrieve() retrieve()}
 * <li>{@link RequestHeadersSpec#exchangeToMono(Function) exchangeToMono()}
 * <li>{@link RequestHeadersSpec#exchangeToFlux(Function) exchangeToFlux()}
 * </ul>
 * <p>For examples with a request body see:
 * <ul>
 * <li>{@link RequestBodySpec#bodyValue(Object) bodyValue(Object)}
 * <li>{@link RequestBodySpec#body(Publisher, Class) body(Publisher,Class)}
 * </ul>
 *
 * @author Rossen Stoyanchev
 * @author Arjen Poutsma
 * @author Sebastien Deleuze
 * @author Brian Clozel
 * @since 5.0
 */
public interface WebClient {

	/**
	 * Start building an HTTP GET request.
	 * @return a spec for specifying the target URL
	 */
	RequestHeadersUriSpec<?> get();

	/**
	 * Start building an HTTP HEAD request.
	 * @return a spec for specifying the target URL
	 */
	RequestHeadersUriSpec<?> head();

	/**
	 * Start building an HTTP POST request.
	 * @return a spec for specifying the target URL
	 */
	RequestBodyUriSpec post();

	/**
	 * Start building an HTTP PUT request.
	 * @return a spec for specifying the target URL
	 */
	RequestBodyUriSpec put();

	/**
	 * Start building an HTTP PATCH request.
	 * @return a spec for specifying the target URL
	 */
	RequestBodyUriSpec patch();

	/**
	 * Start building an HTTP DELETE request.
	 * @return a spec for specifying the target URL
	 */
	RequestHeadersUriSpec<?> delete();

	/**
	 * Start building an HTTP OPTIONS request.
	 * @return a spec for specifying the target URL
	 */
	RequestHeadersUriSpec<?> options();

	/**
	 * Start building a request for the given {@code HttpMethod}.
	 * @return a spec for specifying the target URL
	 */
	RequestBodyUriSpec method(HttpMethod method);


	/**
	 * Return a builder to create a new {@code WebClient} whose settings are
	 * replicated from the current {@code WebClient}.
	 */
	Builder mutate();


	// Static, factory methods

	/**
	 * Create a new {@code WebClient} with Reactor Netty by default.
	 * @see #create(String)
	 * @see #builder()
	 */
	static WebClient create() {
		return new DefaultWebClientBuilder().build();
	}

	/**
	 * Variant of {@link #create()} that accepts a default base URL. For more
	 * details see {@link Builder#baseUrl(String) Builder.baseUrl(String)}.
	 * @param baseUrl the base URI for all requests
	 * @see #builder()
	 */
	static WebClient create(String baseUrl) {
		return new DefaultWebClientBuilder().baseUrl(baseUrl).build();
	}

	/**
	 * Obtain a {@code WebClient} builder.
	 */
	static WebClient.Builder builder() {
		return new DefaultWebClientBuilder();
	}


	/**
	 * A mutable builder for creating a {@link WebClient}.
	 */
	interface Builder {

		/**
		 * Configure a base URL for requests. Effectively a shortcut for:
		 * <p>
		 * <pre class="code">
		 * String baseUrl = "https://abc.go.com/v1";
		 * DefaultUriBuilderFactory factory = new DefaultUriBuilderFactory(baseUrl);
		 * WebClient client = WebClient.builder().uriBuilderFactory(factory).build();
		 * </pre>
		 * <p>The {@code DefaultUriBuilderFactory} is used to prepare the URL
		 * for every request with the given base URL, unless the URL request
		 * for a given URL is absolute in which case the base URL is ignored.
		 * <p><strong>Note:</strong> this method is mutually exclusive with
		 * {@link #uriBuilderFactory(UriBuilderFactory)}. If both are used, the
		 * baseUrl value provided here will be ignored.
		 * @see DefaultUriBuilderFactory#DefaultUriBuilderFactory(String)
		 * @see #uriBuilderFactory(UriBuilderFactory)
		 */
		Builder baseUrl(String baseUrl);

		/**
		 * Configure default URL variable values to use when expanding URI
		 * templates with a {@link Map}. Effectively a shortcut for:
		 * <p>
		 * <pre class="code">
		 * Map&lt;String, ?&gt; defaultVars = ...;
		 * DefaultUriBuilderFactory factory = new DefaultUriBuilderFactory();
		 * factory.setDefaultVariables(defaultVars);
		 * WebClient client = WebClient.builder().uriBuilderFactory(factory).build();
		 * </pre>
		 * <p><strong>Note:</strong> this method is mutually exclusive with
		 * {@link #uriBuilderFactory(UriBuilderFactory)}. If both are used, the
		 * defaultUriVariables value provided here will be ignored.
		 * @see DefaultUriBuilderFactory#setDefaultUriVariables(Map)
		 * @see #uriBuilderFactory(UriBuilderFactory)
		 */
		Builder defaultUriVariables(Map<String, ?> defaultUriVariables);

		/**
		 * Provide a pre-configured {@link UriBuilderFactory} instance. This is
		 * an alternative to, and effectively overrides the following shortcut
		 * properties:
		 * <ul>
		 * <li>{@link #baseUrl(String)}
		 * <li>{@link #defaultUriVariables(Map)}.
		 * </ul>
		 * @param uriBuilderFactory the URI builder factory to use
		 * @see #baseUrl(String)
		 * @see #defaultUriVariables(Map)
		 */
		Builder uriBuilderFactory(UriBuilderFactory uriBuilderFactory);

		/**
		 * Global option to specify a header to be added to every request,
		 * if the request does not already contain such a header.
		 * @param header the header name
		 * @param values the header values
		 */
		Builder defaultHeader(String header, String... values);

		/**
		 * Provides access to every {@link #defaultHeader(String, String...)}
		 * declared so far with the possibility to add, replace, or remove.
		 * @param headersConsumer the consumer
		 */
		Builder defaultHeaders(Consumer<HttpHeaders> headersConsumer);

		/**
		 * Global option to specify a cookie to be added to every request,
		 * if the request does not already contain such a cookie.
		 * @param cookie the cookie name
		 * @param values the cookie values
		 */
		Builder defaultCookie(String cookie, String... values);

		/**
		 * Provides access to every {@link #defaultCookie(String, String...)}
		 * declared so far with the possibility to add, replace, or remove.
		 * @param cookiesConsumer a function that consumes the cookies map
		 */
		Builder defaultCookies(Consumer<MultiValueMap<String, String>> cookiesConsumer);

		/**
		 * Provide a consumer to customize every request being built.
		 * @param defaultRequest the consumer to use for modifying requests
		 * @since 5.1
		 */
		Builder defaultRequest(Consumer<RequestHeadersSpec<?>> defaultRequest);

		/**
		 * Add the given filter to the end of the filter chain.
		 * @param filter the filter to be added to the chain
		 */
		Builder filter(ExchangeFilterFunction filter);

		/**
		 * Manipulate the filters with the given consumer. The list provided to
		 * the consumer is "live", so that the consumer can be used to remove
		 * filters, change ordering, etc.
		 * @param filtersConsumer a function that consumes the filter list
		 * @return this builder
		 */
		Builder filters(Consumer<List<ExchangeFilterFunction>> filtersConsumer);

		/**
		 * Configure the {@link ClientHttpConnector} to use. This is useful for
		 * plugging in and/or customizing options of the underlying HTTP client
		 * library (e.g. SSL).
		 * <p>By default this is set to
		 * {@link org.springframework.http.client.reactive.ReactorClientHttpConnector
		 * ReactorClientHttpConnector}.
		 * @param connector the connector to use
		 */
		Builder clientConnector(ClientHttpConnector connector);

		/**
		 * Configure the codecs for the {@code WebClient} in the
		 * {@link #exchangeStrategies(ExchangeStrategies) underlying}
		 * {@code ExchangeStrategies}.
		 * @param configurer the configurer to apply
		 * @since 5.1.13
		 */
		Builder codecs(Consumer<ClientCodecConfigurer> configurer);

		/**
		 * Configure the {@link ExchangeStrategies} to use.
		 * <p>For most cases, prefer using {@link #codecs(Consumer)} which allows
		 * customizing the codecs in the {@code ExchangeStrategies} rather than
		 * replace them. That ensures multiple parties can contribute to codecs
		 * configuration.
		 * <p>By default this is set to {@link ExchangeStrategies#withDefaults()}.
		 * @param strategies the strategies to use
		 */
		Builder exchangeStrategies(ExchangeStrategies strategies);

		/**
		 * Customize the strategies configured via
		 * {@link #exchangeStrategies(ExchangeStrategies)}. This method is
		 * designed for use in scenarios where multiple parties wish to update
		 * the {@code ExchangeStrategies}.
		 * @deprecated as of 5.1.13 in favor of {@link #codecs(Consumer)}
		 */
		@Deprecated
		Builder exchangeStrategies(Consumer<ExchangeStrategies.Builder> configurer);

		/**
		 * Provide an {@link ExchangeFunction} pre-configured with
		 * {@link ClientHttpConnector} and {@link ExchangeStrategies}.
		 * <p>This is an alternative to, and effectively overrides
		 * {@link #clientConnector}, and
		 * {@link #exchangeStrategies(ExchangeStrategies)}.
		 * @param exchangeFunction the exchange function to use
		 */
		Builder exchangeFunction(ExchangeFunction exchangeFunction);

		/**
		 * Apply the given {@code Consumer} to this builder instance.
		 * <p>This can be useful for applying pre-packaged customizations.
		 * @param builderConsumer the consumer to apply
		 */
		Builder apply(Consumer<Builder> builderConsumer);

		/**
		 * Clone this {@code WebClient.Builder}.
		 */
		Builder clone();

		/**
		 * Builder the {@link WebClient} instance.
		 */
		WebClient build();
	}


	/**
	 * Contract for specifying the URI for a request.
	 * @param <S> a self reference to the spec type
	 */
	interface UriSpec<S extends RequestHeadersSpec<?>> {

		/**
		 * Specify the URI using an absolute, fully constructed {@link URI}.
		 */
		S uri(URI uri);

		/**
		 * Specify the URI for the request using a URI template and URI variables.
		 * If a {@link UriBuilderFactory} was configured for the client (e.g.
		 * with a base URI) it will be used to expand the URI template.
		 */
		S uri(String uri, Object... uriVariables);

		/**
		 * Specify the URI for the request using a URI template and URI variables.
		 * If a {@link UriBuilderFactory} was configured for the client (e.g.
		 * with a base URI) it will be used to expand the URI template.
		 */
		S uri(String uri, Map<String, ?> uriVariables);

		/**
		 * Specify the URI starting with a URI template and finishing off with a
		 * {@link UriBuilder} created from the template.
		 * @since 5.2
		 */
		S uri(String uri, Function<UriBuilder, URI> uriFunction);

		/**
		 * Specify the URI by through a {@link UriBuilder}.
		 * @see #uri(String, Function)
		 */
		S uri(Function<UriBuilder, URI> uriFunction);
	}


	/**
	 * Contract for specifying request headers leading up to the exchange.
	 * @param <S> a self reference to the spec type
	 */
	interface RequestHeadersSpec<S extends RequestHeadersSpec<S>> {

		/**
		 * Set the list of acceptable {@linkplain MediaType media types}, as
		 * specified by the {@code Accept} header.
		 * @param acceptableMediaTypes the acceptable media types
		 * @return this builder
		 */
		S accept(MediaType... acceptableMediaTypes);

		/**
		 * Set the list of acceptable {@linkplain Charset charsets}, as specified
		 * by the {@code Accept-Charset} header.
		 * @param acceptableCharsets the acceptable charsets
		 * @return this builder
		 */
		S acceptCharset(Charset... acceptableCharsets);

		/**
		 * Add a cookie with the given name and value.
		 * @param name the cookie name
		 * @param value the cookie value
		 * @return this builder
		 */
		S cookie(String name, String value);

		/**
		 * Provides access to every cookie declared so far with the possibility
		 * to add, replace, or remove values.
		 * @param cookiesConsumer the consumer to provide access to
		 * @return this builder
		 */
		S cookies(Consumer<MultiValueMap<String, String>> cookiesConsumer);

		/**
		 * Set the value of the {@code If-Modified-Since} header.
		 * <p>The date should be specified as the number of milliseconds since
		 * January 1, 1970 GMT.
		 * @param ifModifiedSince the new value of the header
		 * @return this builder
		 */
		S ifModifiedSince(ZonedDateTime ifModifiedSince);

		/**
		 * Set the values of the {@code If-None-Match} header.
		 * @param ifNoneMatches the new value of the header
		 * @return this builder
		 */
		S ifNoneMatch(String... ifNoneMatches);

		/**
		 * Add the given, single header value under the given name.
		 * @param headerName  the header name
		 * @param headerValues the header value(s)
		 * @return this builder
		 */
		S header(String headerName, String... headerValues);

		/**
		 * Provides access to every header declared so far with the possibility
		 * to add, replace, or remove values.
		 * @param headersConsumer the consumer to provide access to
		 * @return this builder
		 */
		S headers(Consumer<HttpHeaders> headersConsumer);

		/**
		 * Set the attribute with the given name to the given value.
		 * @param name the name of the attribute to add
		 * @param value the value of the attribute to add
		 * @return this builder
		 */
		S attribute(String name, Object value);

		/**
		 * Provides access to every attribute declared so far with the
		 * possibility to add, replace, or remove values.
		 * @param attributesConsumer the consumer to provide access to
		 * @return this builder
		 */
		S attributes(Consumer<Map<String, Object>> attributesConsumer);

		/**
		 * Provide a function to populate the Reactor {@code Context}.
		 * @param contextModifier the function to modify the context with
		 * @since 5.3.1
		 * @deprecated in 5.3.2 to be removed soon after; this method cannot
		 * provide context to downstream (nested or subsequent) requests and is
		 * of limited value.
		 */
		@Deprecated
		S context(Function<Context, Context> contextModifier);

		/**
		 * Callback for access to the {@link ClientHttpRequest} that in turn
		 * provides access to the native request of the underlying HTTP library.
		 * This could be useful for setting advanced, per-request options that
		 * exposed by the underlying library.
		 * @param requestConsumer a consumer to access the
		 * {@code ClientHttpRequest} with
		 * @return {@code ResponseSpec} to specify how to decode the body
		 * @since 5.3
		 */
		S httpRequest(Consumer<ClientHttpRequest> requestConsumer);

		/**
		 * Proceed to declare how to extract the response. For example to extract
		 * a {@link ResponseEntity} with status, headers, and body:
		 * <p><pre>
		 * Mono&lt;ResponseEntity&lt;Person&gt;&gt; entityMono = client.get()
		 *     .uri("/persons/1")
		 *     .accept(MediaType.APPLICATION_JSON)
		 *     .retrieve()
		 *     .toEntity(Person.class);
		 * </pre>
		 * <p>Or if interested only in the body:
		 * <p><pre>
		 * Mono&lt;Person&gt; entityMono = client.get()
		 *     .uri("/persons/1")
		 *     .accept(MediaType.APPLICATION_JSON)
		 *     .retrieve()
		 *     .bodyToMono(Person.class);
		 * </pre>
		 * <p>By default, 4xx and 5xx responses result in a
		 * {@link WebClientResponseException}. To customize error handling, use
		 * {@link ResponseSpec#onStatus(Predicate, Function) onStatus} handlers.
		 */
		ResponseSpec retrieve();

		/**
		 * An alternative to {@link #retrieve()} that provides more control via
		 * access to the {@link ClientResponse}. This can be useful for advanced
		 * scenarios, for example to decode the response differently depending
		 * on the response status:
		 * <p><pre>
		 * Mono&lt;Person&gt; entityMono = client.get()
		 *     .uri("/persons/1")
		 *     .accept(MediaType.APPLICATION_JSON)
		 *     .exchangeToMono(response -&gt; {
		 *         if (response.statusCode().equals(HttpStatus.OK)) {
		 *             return response.bodyToMono(Person.class);
		 *         }
		 *         else {
<<<<<<< HEAD
		 *             return response.createError();
=======
		 *             return response.createException().flatMap(Mono::error);
>>>>>>> 5649a6f8
		 *         }
		 *     });
		 * </pre>
		 * <p><strong>Note:</strong> After the returned {@code Mono} completes,
		 * the response body is automatically released if it hasn't been consumed.
		 * If the response content is needed, the provided function must declare
		 * how to decode it.
		 * @param responseHandler the function to handle the response with
		 * @param <V> the type of Object the response will be transformed to
		 * @return a {@code Mono} produced from the response
		 * @since 5.3
		 */
		<V> Mono<V> exchangeToMono(Function<ClientResponse, ? extends Mono<V>> responseHandler);

		/**
		 * An alternative to {@link #retrieve()} that provides more control via
		 * access to the {@link ClientResponse}. This can be useful for advanced
		 * scenarios, for example to decode the response differently depending
		 * on the response status:
		 * <p><pre>
		 * Flux&lt;Person&gt; entityMono = client.get()
		 *     .uri("/persons")
		 *     .accept(MediaType.APPLICATION_JSON)
		 *     .exchangeToFlux(response -&gt; {
		 *         if (response.statusCode().equals(HttpStatus.OK)) {
		 *             return response.bodyToFlux(Person.class);
		 *         }
		 *         else {
		 *             return response.createException().flatMapMany(Mono::error);
		 *         }
		 *     });
		 * </pre>
		 * <p><strong>Note:</strong> After the returned {@code Flux} completes,
		 * the response body is automatically released if it hasn't been consumed.
		 * If the response content is needed, the provided function must declare
		 * how to decode it.
		 * @param responseHandler the function to handle the response with
		 * @param <V> the type of Objects the response will be transformed to
		 * @return a {@code Flux} of Objects produced from the response
		 * @since 5.3
		 */
		<V> Flux<V> exchangeToFlux(Function<ClientResponse, ? extends Flux<V>> responseHandler);

		/**
		 * Perform the HTTP request and return a {@link ClientResponse} with the
		 * response status and headers. You can then use methods of the response
		 * to consume the body:
		 * <p><pre>
		 * Mono&lt;Person&gt; mono = client.get()
		 *     .uri("/persons/1")
		 *     .accept(MediaType.APPLICATION_JSON)
		 *     .exchange()
		 *     .flatMap(response -&gt; response.bodyToMono(Person.class));
		 *
		 * Flux&lt;Person&gt; flux = client.get()
		 *     .uri("/persons")
		 *     .accept(MediaType.APPLICATION_STREAM_JSON)
		 *     .exchange()
		 *     .flatMapMany(response -&gt; response.bodyToFlux(Person.class));
		 * </pre>
		 * <p><strong>NOTE:</strong> Unlike {@link #retrieve()}, when using
		 * {@code exchange()}, it is the responsibility of the application to
		 * consume any response content regardless of the scenario (success,
		 * error, unexpected data, etc). Not doing so can cause a memory leak.
		 * See {@link ClientResponse} for a list of all the available options
		 * for consuming the body. Generally prefer using {@link #retrieve()}
		 * unless you have a good reason to use {@code exchange()} which does
		 * allow to check the response status and headers before deciding how or
		 * if to consume the response.
		 * @return a {@code Mono} for the response
		 * @see #retrieve()
		 * @deprecated since 5.3 due to the possibility to leak memory and/or
		 * connections; please, use {@link #exchangeToMono(Function)},
		 * {@link #exchangeToFlux(Function)}; consider also using
		 * {@link #retrieve()} which provides access to the response status
		 * and headers via {@link ResponseEntity} along with error status
		 * handling.
		 */
		@Deprecated
		Mono<ClientResponse> exchange();
	}


	/**
	 * Contract for specifying request headers and body leading up to the exchange.
	 */
	interface RequestBodySpec extends RequestHeadersSpec<RequestBodySpec> {

		/**
		 * Set the length of the body in bytes, as specified by the
		 * {@code Content-Length} header.
		 * @param contentLength the content length
		 * @return this builder
		 * @see HttpHeaders#setContentLength(long)
		 */
		RequestBodySpec contentLength(long contentLength);

		/**
		 * Set the {@linkplain MediaType media type} of the body, as specified
		 * by the {@code Content-Type} header.
		 * @param contentType the content type
		 * @return this builder
		 * @see HttpHeaders#setContentType(MediaType)
		 */
		RequestBodySpec contentType(MediaType contentType);

		/**
		 * Shortcut for {@link #body(BodyInserter)} with a
		 * {@linkplain BodyInserters#fromValue value inserter}.
		 * For example:
		 * <p><pre class="code">
		 * Person person = ... ;
		 *
		 * Mono&lt;Void&gt; result = client.post()
		 *     .uri("/persons/{id}", id)
		 *     .contentType(MediaType.APPLICATION_JSON)
		 *     .bodyValue(person)
		 *     .retrieve()
		 *     .bodyToMono(Void.class);
		 * </pre>
		 * <p>For multipart requests consider providing
		 * {@link org.springframework.util.MultiValueMap MultiValueMap} prepared
		 * with {@link org.springframework.http.client.MultipartBodyBuilder
		 * MultipartBodyBuilder}.
		 * @param body the value to write to the request body
		 * @return this builder
		 * @throws IllegalArgumentException if {@code body} is a
		 * {@link Publisher} or producer known to {@link ReactiveAdapterRegistry}
		 * @since 5.2
		 */
		RequestHeadersSpec<?> bodyValue(Object body);

		/**
		 * Shortcut for {@link #body(BodyInserter)} with a
		 * {@linkplain BodyInserters#fromPublisher Publisher inserter}.
		 * For example:
		 * <p><pre>
		 * Mono&lt;Person&gt; personMono = ... ;
		 *
		 * Mono&lt;Void&gt; result = client.post()
		 *     .uri("/persons/{id}", id)
		 *     .contentType(MediaType.APPLICATION_JSON)
		 *     .body(personMono, Person.class)
		 *     .retrieve()
		 *     .bodyToMono(Void.class);
		 * </pre>
		 * @param publisher the {@code Publisher} to write to the request
		 * @param elementClass the type of elements published
		 * @param <T> the type of the elements contained in the publisher
		 * @param <P> the type of the {@code Publisher}
		 * @return this builder
		 */
		<T, P extends Publisher<T>> RequestHeadersSpec<?> body(P publisher, Class<T> elementClass);

		/**
		 * Variant of {@link #body(Publisher, Class)} that allows providing
		 * element type information with generics.
		 * @param publisher the {@code Publisher} to write to the request
		 * @param elementTypeRef the type of elements published
		 * @param <T> the type of the elements contained in the publisher
		 * @param <P> the type of the {@code Publisher}
		 * @return this builder
		 */
		<T, P extends Publisher<T>> RequestHeadersSpec<?> body(P publisher,
				ParameterizedTypeReference<T> elementTypeRef);

		/**
		 * Variant of {@link #body(Publisher, Class)} that allows using any
		 * producer that can be resolved to {@link Publisher} via
		 * {@link ReactiveAdapterRegistry}.
		 * @param producer the producer to write to the request
		 * @param elementClass the type of elements produced
		 * @return this builder
		 * @since 5.2
		 */
		RequestHeadersSpec<?> body(Object producer, Class<?> elementClass);

		/**
		 * Variant of {@link #body(Publisher, ParameterizedTypeReference)} that
		 * allows using any producer that can be resolved to {@link Publisher}
		 * via {@link ReactiveAdapterRegistry}.
		 * @param producer the producer to write to the request
		 * @param elementTypeRef the type of elements produced
		 * @return this builder
		 * @since 5.2
		 */
		RequestHeadersSpec<?> body(Object producer, ParameterizedTypeReference<?> elementTypeRef);

		/**
		 * Set the body of the request using the given body inserter.
		 * See {@link BodyInserters} for built-in {@link BodyInserter} implementations.
		 * @param inserter the body inserter to use for the request body
		 * @return this builder
		 * @see org.springframework.web.reactive.function.BodyInserters
		 */
		RequestHeadersSpec<?> body(BodyInserter<?, ? super ClientHttpRequest> inserter);

		/**
		 * Shortcut for {@link #body(BodyInserter)} with a
		 * {@linkplain BodyInserters#fromValue value inserter}.
		 * As of 5.2 this method delegates to {@link #bodyValue(Object)}.
		 * @deprecated as of Spring Framework 5.2 in favor of {@link #bodyValue(Object)}
		 */
		@Deprecated
		RequestHeadersSpec<?> syncBody(Object body);
	}


	/**
	 * Contract for specifying response operations following the exchange.
	 */
	interface ResponseSpec {

		/**
		 * Provide a function to map specific error status codes to an error
		 * signal to be propagated downstream instead of the response.
		 * <p>By default, if there are no matching status handlers, responses
		 * with status codes &gt;= 400 are mapped to
		 * {@link WebClientResponseException} which is created with
		 * {@link ClientResponse#createException()}.
		 * <p>To suppress the treatment of a status code as an error and process
		 * it as a normal response, return {@code Mono.empty()} from the function.
		 * The response will then propagate downstream to be processed.
		 * <p>To ignore an error response completely, and propagate neither
		 * response nor error, use a {@link ExchangeFilterFunction filter}, or
		 * add {@code onErrorResume} downstream, for example:
		 * <pre class="code">
		 * webClient.get()
		 *     .uri("https://abc.com/account/123")
		 *     .retrieve()
		 *     .bodyToMono(Account.class)
		 *     .onErrorResume(WebClientResponseException.class,
		 *          ex -&gt; ex.getRawStatusCode() == 404 ? Mono.empty() : Mono.error(ex));
		 * </pre>
		 * @param statusPredicate to match responses with
		 * @param exceptionFunction to map the response to an error signal
		 * @return this builder
		 * @see ClientResponse#createException()
		 */
		ResponseSpec onStatus(Predicate<HttpStatus> statusPredicate,
				Function<ClientResponse, Mono<? extends Throwable>> exceptionFunction);

		/**
		 * Variant of {@link #onStatus(Predicate, Function)} that works with
		 * raw status code values. This is useful for custom status codes.
		 * @param statusCodePredicate to match responses with
		 * @param exceptionFunction to map the response to an error signal
		 * @return this builder
		 * @since 5.1.9
		 */
		ResponseSpec onRawStatus(IntPredicate statusCodePredicate,
				Function<ClientResponse, Mono<? extends Throwable>> exceptionFunction);

		/**
		 * Decode the body to the given target type. For an error response (status
		 * code of 4xx or 5xx), the {@code Mono} emits a {@link WebClientException}.
		 * Use {@link #onStatus(Predicate, Function)} to customize error response
		 * handling.
		 * @param elementClass the type to decode to
		 * @param <T> the target body type
		 * @return the decoded body
		 */
		<T> Mono<T> bodyToMono(Class<T> elementClass);

		/**
		 * Variant of {@link #bodyToMono(Class)} with a {@link ParameterizedTypeReference}.
		 * @param elementTypeRef the type to decode to
		 * @param <T> the target body type
		 * @return the decoded body
		 */
		<T> Mono<T> bodyToMono(ParameterizedTypeReference<T> elementTypeRef);

		/**
		 * Decode the body to a {@link Flux} with elements of the given type.
		 * For an error response (status code of 4xx or 5xx), the {@code Mono}
		 * emits a {@link WebClientException}. Use {@link #onStatus(Predicate, Function)}
		 * to customize error response handling.
		 * @param elementClass the type of element to decode to
		 * @param <T> the body element type
		 * @return the decoded body
		 */
		<T> Flux<T> bodyToFlux(Class<T> elementClass);

		/**
		 * Variant of {@link #bodyToMono(Class)} with a {@link ParameterizedTypeReference}.
		 * @param elementTypeRef the type of element to decode to
		 * @param <T> the body element type
		 * @return the decoded body
		 */
		<T> Flux<T> bodyToFlux(ParameterizedTypeReference<T> elementTypeRef);

		/**
		 * Return a {@code ResponseEntity} with the body decoded to an Object of
		 * the given type. For an error response (status code of 4xx or 5xx), the
		 * {@code Mono} emits a {@link WebClientException}. Use
		 * {@link #onStatus(Predicate, Function)} to customize error response handling.
		 * @param bodyClass the expected response body type
		 * @param <T> response body type
		 * @return the {@code ResponseEntity} with the decoded body
		 * @since 5.2
		 */
		<T> Mono<ResponseEntity<T>> toEntity(Class<T> bodyClass);

		/**
		 * Variant of {@link #bodyToMono(Class)} with a {@link ParameterizedTypeReference}.
		 * @param bodyTypeReference the expected response body type
		 * @param <T> the response body type
		 * @return the {@code ResponseEntity} with the decoded body
		 * @since 5.2
		 */
		<T> Mono<ResponseEntity<T>> toEntity(ParameterizedTypeReference<T> bodyTypeReference);

		/**
		 * Return a {@code ResponseEntity} with the body decoded to a {@code List}
		 * of elements of the given type. For an error response (status code of
		 * 4xx or 5xx), the {@code Mono} emits a {@link WebClientException}.
		 * Use {@link #onStatus(Predicate, Function)} to customize error response
		 * handling.
		 * @param elementClass the type of element to decode the target Flux to
		 * @param <T> the body element type
		 * @return the {@code ResponseEntity}
		 * @since 5.2
		 */
		<T> Mono<ResponseEntity<List<T>>> toEntityList(Class<T> elementClass);

		/**
		 * Variant of {@link #toEntity(Class)} with a {@link ParameterizedTypeReference}.
		 * @param elementTypeRef the type of element to decode the target Flux to
		 * @param <T> the body element type
		 * @return the {@code ResponseEntity}
		 * @since 5.2
		 */
		<T> Mono<ResponseEntity<List<T>>> toEntityList(ParameterizedTypeReference<T> elementTypeRef);

		/**
		 * Return a {@code ResponseEntity} with the body decoded to a {@code Flux}
		 * of elements of the given type. For an error response (status code of
		 * 4xx or 5xx), the {@code Mono} emits a {@link WebClientException}.
		 * Use {@link #onStatus(Predicate, Function)} to customize error response
		 * handling.
		 * <p><strong>Note:</strong> The {@code Flux} representing the body must
		 * be subscribed to or else associated resources will not be released.
		 * @param elementType the type of element to decode the target Flux to
		 * @param <T> the body element type
		 * @return the {@code ResponseEntity}
		 * @since 5.3.1
		 */
		<T> Mono<ResponseEntity<Flux<T>>> toEntityFlux(Class<T> elementType);

		/**
		 * Variant of {@link #toEntityFlux(Class)} with a {@link ParameterizedTypeReference}.
		 * @param elementTypeReference the type of element to decode the target Flux to
		 * @param <T> the body element type
		 * @return the {@code ResponseEntity}
		 * @since 5.3.1
		 */
		<T> Mono<ResponseEntity<Flux<T>>> toEntityFlux(ParameterizedTypeReference<T> elementTypeReference);

		/**
		 * Variant of {@link #toEntityFlux(Class)} with a {@link BodyExtractor}.
		 * @param bodyExtractor the {@code BodyExtractor} that reads from the response
		 * @param <T> the body element type
		 * @return the {@code ResponseEntity}
		 * @since 5.3.2
		 */
		<T> Mono<ResponseEntity<Flux<T>>> toEntityFlux(BodyExtractor<Flux<T>, ? super ClientHttpResponse> bodyExtractor);

		/**
		 * Return a {@code ResponseEntity} without a body. For an error response
		 * (status code of 4xx or 5xx), the {@code Mono} emits a
		 * {@link WebClientException}. Use {@link #onStatus(Predicate, Function)}
		 * to customize error response handling.
		 * @return the {@code ResponseEntity}
		 * @since 5.2
		 */
		Mono<ResponseEntity<Void>> toBodilessEntity();
	}


	/**
	 * Contract for specifying request headers and URI for a request.
	 * @param <S> a self reference to the spec type
	 */
	interface RequestHeadersUriSpec<S extends RequestHeadersSpec<S>>
			extends UriSpec<S>, RequestHeadersSpec<S> {
	}


	/**
	 * Contract for specifying request headers, body and URI for a request.
	 */
	interface RequestBodyUriSpec extends RequestBodySpec, RequestHeadersUriSpec<RequestBodySpec> {
	}


}<|MERGE_RESOLUTION|>--- conflicted
+++ resolved
@@ -527,11 +527,7 @@
 		 *             return response.bodyToMono(Person.class);
 		 *         }
 		 *         else {
-<<<<<<< HEAD
 		 *             return response.createError();
-=======
-		 *             return response.createException().flatMap(Mono::error);
->>>>>>> 5649a6f8
 		 *         }
 		 *     });
 		 * </pre>
@@ -560,7 +556,7 @@
 		 *             return response.bodyToFlux(Person.class);
 		 *         }
 		 *         else {
-		 *             return response.createException().flatMapMany(Mono::error);
+		 *             return response.createError().flux();
 		 *         }
 		 *     });
 		 * </pre>
